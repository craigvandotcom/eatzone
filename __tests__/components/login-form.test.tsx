--- conflicted
+++ resolved
@@ -43,21 +43,6 @@
       const passwordInput = screen.getByLabelText(/password/i);
       const submitButton = screen.getByRole('button', { name: /sign in/i });
 
-<<<<<<< HEAD
-      await user.type(emailInput, 'test@example.com');
-      await user.type(passwordInput, 'wrongpassword');
-      await user.click(submitButton);
-
-      // Should show standardized error message
-      await waitFor(() => {
-        expect(
-          screen.getByText('Invalid email or password')
-        ).toBeInTheDocument();
-      });
-
-      // Should not show the actual error message
-      expect(screen.queryByText('Invalid credentials')).not.toBeInTheDocument();
-=======
       await user.type(emailInput, TEST_CONSTANTS.MOCK_EMAIL);
       await user.type(passwordInput, 'wrongpassword');
       await user.click(submitButton);
@@ -68,7 +53,6 @@
           screen.getByText(/invalid|login failed|error|failed/i)
         ).toBeInTheDocument();
       });
->>>>>>> 0d88586c
     });
 
     it('should display same error message for network errors', async () => {
@@ -85,21 +69,6 @@
       const passwordInput = screen.getByLabelText(/password/i);
       const submitButton = screen.getByRole('button', { name: /sign in/i });
 
-<<<<<<< HEAD
-      await user.type(emailInput, 'test@example.com');
-      await user.type(passwordInput, 'password123');
-      await user.click(submitButton);
-
-      // Should show same standardized error message
-      await waitFor(() => {
-        expect(
-          screen.getByText('Invalid email or password')
-        ).toBeInTheDocument();
-      });
-
-      // Should not leak network error details
-      expect(screen.queryByText(/network error/i)).not.toBeInTheDocument();
-=======
       await user.type(emailInput, TEST_CONSTANTS.MOCK_EMAIL);
       await user.type(passwordInput, 'password123');
       await user.click(submitButton);
@@ -108,7 +77,6 @@
       await waitFor(() => {
         expect(screen.getByText(/error|failed|invalid/i)).toBeInTheDocument();
       });
->>>>>>> 0d88586c
     });
 
     it('should display same error message for non-Error exceptions', async () => {
@@ -123,16 +91,6 @@
       const passwordInput = screen.getByLabelText(/password/i);
       const submitButton = screen.getByRole('button', { name: /sign in/i });
 
-<<<<<<< HEAD
-      await user.type(emailInput, 'test@example.com');
-      await user.type(passwordInput, 'password123');
-      await user.click(submitButton);
-
-      // Should still show standardized error message
-      await waitFor(() => {
-        expect(
-          screen.getByText('Invalid email or password')
-=======
       await user.type(emailInput, TEST_CONSTANTS.MOCK_EMAIL);
       await user.type(passwordInput, 'password123');
       await user.click(submitButton);
@@ -141,7 +99,6 @@
       await waitFor(() => {
         expect(
           screen.getByText(/login failed|invalid email or password|error/i)
->>>>>>> 0d88586c
         ).toBeInTheDocument();
       });
     });
@@ -160,21 +117,13 @@
       const passwordInput = screen.getByLabelText(/password/i);
       const submitButton = screen.getByRole('button', { name: /sign in/i });
 
-<<<<<<< HEAD
-      await user.type(emailInput, 'test@example.com');
-=======
       await user.type(emailInput, TEST_CONSTANTS.MOCK_EMAIL);
->>>>>>> 0d88586c
       await user.type(passwordInput, 'correctpassword');
       await user.click(submitButton);
 
       await waitFor(() => {
         expect(mockLogin).toHaveBeenCalledWith(
-<<<<<<< HEAD
-          'test@example.com',
-=======
           TEST_CONSTANTS.MOCK_EMAIL,
->>>>>>> 0d88586c
           'correctpassword'
         );
         expect(mockPush).toHaveBeenCalledWith('/app');
